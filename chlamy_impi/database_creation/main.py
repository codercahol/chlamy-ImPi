--- conflicted
+++ resolved
@@ -23,21 +23,19 @@
 
 import pandas as pd
 import numpy as np
-<<<<<<< HEAD
 import pyarrow as pa
 import pyarrow.parquet as pq
 
+from chlamy_impi.database_creation.error_correction import (
+    fix_erroneous_time_points,
+    remove_repeated_initial_frame,
+)
 from chlamy_impi.database_creation.utils import (
     location_to_index,
     parse_name,
     spreadsheet_plate_to_numeric,
+    compute_measurement_times,
 )
-=======
-
-from chlamy_impi.database_creation.error_correction import fix_erroneous_time_points, remove_repeated_initial_frame
-from chlamy_impi.database_creation.utils import location_to_index, parse_name, spreadsheet_plate_to_numeric, \
-    compute_measurement_times
->>>>>>> 6f1ffd37
 from chlamy_impi.lib.fv_fm_functions import compute_all_fv_fm_averaged
 from chlamy_impi.lib.mask_functions import compute_threshold_mask
 from chlamy_impi.lib.npq_functions import compute_all_npq_averaged
@@ -49,16 +47,8 @@
 
 INPUT_DIR = Path("../../data")
 IDENTITY_SPREADSHEET_PATH = Path(
-<<<<<<< HEAD
     "../../data/Identity plates in Burlacot Lab 20231221 simplified.xlsx - large-lib_rearray2.txt.csv"
 )
-OUTPUT_DIR = Path("./../../output/database_creation/v1")
-
-
-def construct_img_feature_dataframe(input_dir: Path):
-    """In this function, we extract all image features, such as Fv/Fm, Y2, NPQ
-=======
-    "../../data/Identity plates in Burlacot Lab 20231221 simplified.xlsx - large-lib_rearray2.txt.csv")
 OUTPUT_DIR = Path("./../../output/database_creation/v2")
 
 
@@ -73,7 +63,6 @@
         - Number of frames
         - Measurement times
 
->>>>>>> 6f1ffd37
 
     TODO: add remaining experimental columns:
      - Was there an issue?
@@ -83,10 +72,6 @@
      - # days S plate grown
      - Time duration of experiment corresponding to each time point
     """
-<<<<<<< HEAD
-    assert input_dir.exists()
-    filenames = list(input_dir.glob("*.npy"))
-=======
     filenames_meta, filenames_npy = get_filenames()
 
     rows = []
@@ -101,13 +86,15 @@
 
         _, threshold = compute_threshold_mask(img_array, return_threshold=True)
 
-        rows.append({
-            "plate": plate_num,
-            "measurement": measurement_num,
-            "light_regime": light_regime,
-            "threshold": threshold,
-            "num_frames": img_array.shape[2],
-        })
+        rows.append(
+            {
+                "plate": plate_num,
+                "measurement": measurement_num,
+                "light_regime": light_regime,
+                "threshold": threshold,
+                "num_frames": img_array.shape[2],
+            }
+        )
 
         for i in range(82):
             try:
@@ -116,7 +103,9 @@
                 rows[-1][f"measurement_time_{i}"] = np.nan
 
     df = pd.DataFrame(rows)
-    logger.info(f"Constructed plate info dataframe. Shape: {df.shape}. Columns: {df.columns}.")
+    logger.info(
+        f"Constructed plate info dataframe. Shape: {df.shape}. Columns: {df.columns}."
+    )
     logger.info(f"{df.head()}")
     return df
 
@@ -136,7 +125,6 @@
     filenames_npy.sort()
 
     filenames_meta = [x.with_suffix(".csv") for x in filenames_npy]
->>>>>>> 6f1ffd37
 
     if DEV_MODE:
         filenames_npy = filenames_npy[:10]
@@ -167,21 +155,13 @@
     for filename_npy, filename_meta in zip(filenames_npy, filenames_meta):
         plate_num, measurement_num, light_regime = parse_name(filename_npy)
 
-        logger.info(f"\n\n\nProcessing image features from filename: {filename_npy.name}")
+        logger.info(
+            f"\n\n\nProcessing image features from filename: {filename_npy.name}"
+        )
 
         img_array, meta_df = prepare_img_array_and_df(filename_meta, filename_npy)
 
-<<<<<<< HEAD
-        if img_array.shape[2] % 2 != 0:
-            logger.warning(
-                f"Odd number of time steps ({img_array.shape[2]}), removing last time step"
-            )
-            img_array = img_array[
-                :, :, :-1, ...
-            ]  # We rely on an even number of time steps, to pair up dark and light images for NPQ and Y2
-=======
         assert img_array.shape[2] % 2 == 0
->>>>>>> 6f1ffd37
 
         mask_array = compute_threshold_mask(img_array, return_threshold=False)
         fv_fm_array = compute_all_fv_fm_averaged(img_array, mask_array)
@@ -205,7 +185,9 @@
             assert len(npq_array[i, j]) <= 81
             assert len(y2_array[i, j]) == len(npq_array[i, j])
 
-            for tstep in range(1, 82):  # There can be at most 81 time steps (82 pairs, but the first is fv/fm)
+            for tstep in range(
+                1, 82
+            ):  # There can be at most 81 time steps (82 pairs, but the first is fv/fm)
                 try:
                     row_data[f"y2_{tstep}"] = y2_array[i, j, tstep - 1]
                 except IndexError:
@@ -221,14 +203,10 @@
 
     df = pd.DataFrame(rows)
 
-<<<<<<< HEAD
     logger.info(
         f"Constructed image features dataframe. Shape: {df.shape}. Columns: {df.columns}."
     )
-=======
-    logger.info(f"Constructed image features dataframe. Shape: {df.shape}. Columns: {df.columns}.")
     logger.info(f"{df.head()}")
->>>>>>> 6f1ffd37
     return df
 
 
@@ -237,25 +215,17 @@
 
     Each gene has one description, but the descriptions are very long, so we store them separately
     """
-<<<<<<< HEAD
-    df = pd.read_csv(identity_spreadsheet, header=0)
-=======
     assert IDENTITY_SPREADSHEET_PATH.exists()
     df = pd.read_csv(IDENTITY_SPREADSHEET_PATH, header=0)
->>>>>>> 6f1ffd37
 
     # Create new dataframe with just the gene descriptions, one for each gene
     df_gene_descriptions = df[["gene", "description"]]
     df_gene_descriptions = df_gene_descriptions.drop_duplicates(subset=["gene"])
 
-<<<<<<< HEAD
     logger.info(
         f"Constructed description dataframe. Shape: {df_gene_descriptions.shape}."
     )
-=======
-    logger.info(f"Constructed description dataframe. Shape: {df_gene_descriptions.shape}.")
     logger.info(f"{df_gene_descriptions.head()}")
->>>>>>> 6f1ffd37
     return df_gene_descriptions
 
 
@@ -269,14 +239,10 @@
     df = df[["mutant_ID", "gene", "feature", "confidence_level"]]
     df = df.drop_duplicates(ignore_index=True)
 
-<<<<<<< HEAD
     logger.info(
         f"Constructed mutation dataframe. Shape: {df.shape}. Columns: {df.columns}."
     )
-=======
-    logger.info(f"Constructed mutation dataframe. Shape: {df.shape}. Columns: {df.columns}.")
     logger.info(f"{df.head()}")
->>>>>>> 6f1ffd37
     return df
 
 
@@ -348,21 +314,12 @@
 
 
 def main():
-<<<<<<< HEAD
+    plate_info_df = construct_plate_info_dataframe()
     image_features_df = construct_img_feature_dataframe(INPUT_DIR)
     mutations_df = construct_mutations_dataframe(IDENTITY_SPREADSHEET_PATH)
     identity_df = construct_identity_dataframe(IDENTITY_SPREADSHEET_PATH, mutations_df)
 
     gene_descriptions = construct_gene_description_dataframe(IDENTITY_SPREADSHEET_PATH)
-=======
-    """This is the main function, showing the high level approach to constructing the database
-    """
-    plate_info_df = construct_plate_info_dataframe()
-    image_features_df = construct_img_feature_dataframe()
-    descriptions_df = construct_description_dataframe()
-    mutations_df = construct_mutations_dataframe()
-    identity_df = construct_identity_dataframe(mutations_df)
->>>>>>> 6f1ffd37
 
     name_to_df = {
         "plate_info": plate_info_df,
