<<<<<<< HEAD
import itertools
import logging

=======
import matplotlib.pyplot as plt
>>>>>>> deda57e5
import numpy as np
from matplotlib import pyplot as plt

logger = logging.getLogger(__name__)


def visualize_strain_param_across_plate(data, name, save_path=""):
    """
    Plot an inferred parameter across the plate.
    Input:
        data: 2D numpy array of shape (num_rows, num_columns)
        name: string name of the parameter
        save_path: string path to save the plot
    Output:
        None (saves plot to save_path)
    """
    p = plt.figure()
    plt.imshow(data, cmap="turbo")
    plt.colorbar(extend="both", shrink=0.6)
    plt.title(f"{name} by Location on 384-plate")
    if save_path == "":
        return p
    else:
        plt.savefig(save_path)


#def visualize_strain_param_in_time(
#    data,
#    name,
#    save_path="",
#):
#    """
#    Plot an inferred parameter across time for each strain in the dataset.
#    Input:
#        data: 3D numpy array of shape (num_timesteps, num_rows, num_columns)
#        name: string name of the parameter
#        save_path: string path to save the plot
#    Output:
#        None (saves plot to save_path)
#    """
#    ts = utils.time_series(data)
#    colors = plt.cm.turbo(np.linspace(0, 1, NUM_ROWS))
#
#    p = plt.figure()
#    for i in range(NUM_ROWS):
#        for j in range(NUM_COLUMNS):
#            # randomly color the traces to tell them apart
#            plt.plot(ts, data[:, i, j], alpha=0.5, linewidth=0.5, color=colors[i])
#    plt.xlabel("Time (hr)")
#    plt.ylabel(name)
#    if save_path == "":
#        return p
#    else:
#        plt.savefig(save_path)


#def plot_strain_param_w_binary_label(data, name, ids, yes_group, save_path=""):
#    """
#    Plot an inferred parameter across strains with a binary label.
#    Input:
#        data: 1D numpy array of shape (num_timesteps, num_rows, num_columns)
#        name: string name of the parameter
#        save_path: string path to save the plot
#        ids: plate layout dataframe of the strain ids, shape = (num_rows, num_columns)
#        yes_group: string name of the group to be labeled as "in group"
#    """
#    ts = utils.time_series(data)
#    p = plt.figure()
#    for i in range(NUM_ROWS):
#        for j in range(NUM_COLUMNS):
#            strain_name = ids.iloc[i, j]
#            if strain_name in yes_group:
#                color = "green"
#            else:
#                color = "gray"
#            plt.plot(ts, data[:, i, j], alpha=0.5, linewidth=0.25, color=color)
#    plt.xlabel("Time (hr)")
#    plt.ylabel(name)
#    if save_path == "":
#        return p
#    else:
#        plt.savefig(save_path)


def visualise_channels(tif, savedir, max_channels=None):
    logger.debug(f"Writing out plots of all time points in {savedir}")

    savedir.mkdir(parents=True, exist_ok=True)

    shape = tif.shape

    if max_channels is None:
        max_channels = shape[0]

    for channel in range(min(shape[0], max_channels)):
        fig, ax = plt.subplots(1, 1)
        im = ax.imshow(tif[channel, :, :], vmin=0, vmax=500)
        fig.colorbar(im, ax=ax)
        fig.savefig(savedir / f"{channel}.png")
        fig.clf()
        plt.close(fig)

    for channel in range(0, min(shape[0], max_channels) - 1, 2):
        fig, ax = plt.subplots(1, 1)
        diff = tif[channel + 1, :, :].astype(np.float32) - tif[channel, :, :].astype(np.float32)
        im = ax.imshow(diff, vmin=-50, vmax=250)
        fig.colorbar(im, ax=ax)
        fig.savefig(savedir / f"difference_{channel + 1}_{channel}.png")
        fig.clf()
        plt.close(fig)

    fig, ax = plt.subplots(1, 1)
    ax.imshow(np.mean(tif, axis=0))
    fig.savefig(savedir / f"avg.png")
    fig.clf()
    plt.close(fig)


def visualise_well_histograms(img_array, name, savedir):

    savedir.mkdir(parents=True, exist_ok=True)
    array_shape = img_array.shape

    all_hists = []

    for i, j in itertools.product(range(array_shape[0]), range(array_shape[1])):
        well_arr_vals = img_array[i, j].ravel()
        hist, edges = np.histogram(well_arr_vals, bins=500, range=(0, 500))
        all_hists.append(hist)

    assert len(all_hists) == 384

    fig, ax = plt.subplots(1, 1)

    for vals in all_hists:
        ax.plot(edges[:-1], vals, linewidth=1, c="black", alpha=0.2)

    ax.set_yscale("log")
    ax.set_ylabel("Number of pixels")
    ax.set_xlabel("Intensity")
    ax.set_title(f"{name}: intensity histogram of wells")

    fig.savefig(savedir / f"{name}_well_hists.png")
    fig.clf()
    plt.close(fig)


def visualise_grid_crop(tif, img_array, i_vals, j_vals, well_coords, savedir, max_channels=5):
    logger.debug(f"Writing out plots of grid crop in {savedir}")
    savedir.mkdir(parents=True, exist_ok=True)

    img_shape = tif.shape
    array_shape = img_array.shape

    iv, jv = np.meshgrid(i_vals, j_vals, indexing="ij")
    iv2, jv2 = np.meshgrid(i_vals, j_vals, indexing="xy")

    for channel in range(min(img_shape[0], max_channels)):
        fig, ax = plt.subplots(1, 1, figsize=(10, 8))
        ax.imshow(tif[channel, :, :])
        # Draw well centre coords
        ax.scatter(list(zip(*well_coords))[1], list(zip(*well_coords))[0], facecolors="red", edgecolors=None, marker="o", s=8)
        # Draw grid
        ax.plot(jv, iv, color="red")
        ax.plot(jv2, iv2, color="red")
        fig.savefig(savedir / f"{channel}_grid.png")
        fig.clf()
        plt.close(fig)

        fig, axs = plt.subplots(array_shape[0], array_shape[1])
        for i, j in itertools.product(range(array_shape[0]), range(array_shape[1])):
            ax = axs[i, j]
            ax.axis("off")
            ax.imshow(img_array[i, j, channel], vmin=tif[channel].min(), vmax=tif[channel].max())
        fig.savefig(savedir / f"{channel}_subimage_array.png")
        fig.clf()
        plt.close(fig)


def visualise_mask_array(mask_array, savedir):
    logger.debug(f"Writing out plot of masks to {savedir}")
    savedir.mkdir(parents=True, exist_ok=True)

    array_shape = mask_array.shape

    fig, axs = plt.subplots(array_shape[0], array_shape[1])
    for i, j in itertools.product(range(array_shape[0]), range(array_shape[1])):
        ax = axs[i, j]
        ax.axis("off")
        ax.imshow(mask_array[i, j])
    fig.savefig(savedir / "mask_array.png")
    fig.clf()
    plt.close(fig)<|MERGE_RESOLUTION|>--- conflicted
+++ resolved
@@ -1,14 +1,7 @@
-<<<<<<< HEAD
-import itertools
-import logging
-
-=======
 import matplotlib.pyplot as plt
->>>>>>> deda57e5
 import numpy as np
-from matplotlib import pyplot as plt
-
-logger = logging.getLogger(__name__)
+from lib import utils
+from lib.constants import NUM_ROWS, NUM_COLUMNS
 
 
 def visualize_strain_param_across_plate(data, name, save_path=""):
@@ -31,170 +24,59 @@
         plt.savefig(save_path)
 
 
-#def visualize_strain_param_in_time(
-#    data,
-#    name,
-#    save_path="",
-#):
-#    """
-#    Plot an inferred parameter across time for each strain in the dataset.
-#    Input:
-#        data: 3D numpy array of shape (num_timesteps, num_rows, num_columns)
-#        name: string name of the parameter
-#        save_path: string path to save the plot
-#    Output:
-#        None (saves plot to save_path)
-#    """
-#    ts = utils.time_series(data)
-#    colors = plt.cm.turbo(np.linspace(0, 1, NUM_ROWS))
-#
-#    p = plt.figure()
-#    for i in range(NUM_ROWS):
-#        for j in range(NUM_COLUMNS):
-#            # randomly color the traces to tell them apart
-#            plt.plot(ts, data[:, i, j], alpha=0.5, linewidth=0.5, color=colors[i])
-#    plt.xlabel("Time (hr)")
-#    plt.ylabel(name)
-#    if save_path == "":
-#        return p
-#    else:
-#        plt.savefig(save_path)
+def visualize_strain_param_in_time(
+    data,
+    name,
+    save_path="",
+):
+    """
+    Plot an inferred parameter across time for each strain in the dataset.
+    Input:
+        data: 3D numpy array of shape (num_timesteps, num_rows, num_columns)
+        name: string name of the parameter
+        save_path: string path to save the plot
+    Output:
+        None (saves plot to save_path)
+    """
+    ts = utils.time_series(data)
+    colors = plt.cm.turbo(np.linspace(0, 1, NUM_ROWS))
+
+    p = plt.figure()
+    for i in range(NUM_ROWS):
+        for j in range(NUM_COLUMNS):
+            # randomly color the traces to tell them apart
+            plt.plot(ts, data[:, i, j], alpha=0.5, linewidth=0.5, color=colors[i])
+    plt.xlabel("Time (hr)")
+    plt.ylabel(name)
+    if save_path == "":
+        return p
+    else:
+        plt.savefig(save_path)
 
 
-#def plot_strain_param_w_binary_label(data, name, ids, yes_group, save_path=""):
-#    """
-#    Plot an inferred parameter across strains with a binary label.
-#    Input:
-#        data: 1D numpy array of shape (num_timesteps, num_rows, num_columns)
-#        name: string name of the parameter
-#        save_path: string path to save the plot
-#        ids: plate layout dataframe of the strain ids, shape = (num_rows, num_columns)
-#        yes_group: string name of the group to be labeled as "in group"
-#    """
-#    ts = utils.time_series(data)
-#    p = plt.figure()
-#    for i in range(NUM_ROWS):
-#        for j in range(NUM_COLUMNS):
-#            strain_name = ids.iloc[i, j]
-#            if strain_name in yes_group:
-#                color = "green"
-#            else:
-#                color = "gray"
-#            plt.plot(ts, data[:, i, j], alpha=0.5, linewidth=0.25, color=color)
-#    plt.xlabel("Time (hr)")
-#    plt.ylabel(name)
-#    if save_path == "":
-#        return p
-#    else:
-#        plt.savefig(save_path)
-
-
-def visualise_channels(tif, savedir, max_channels=None):
-    logger.debug(f"Writing out plots of all time points in {savedir}")
-
-    savedir.mkdir(parents=True, exist_ok=True)
-
-    shape = tif.shape
-
-    if max_channels is None:
-        max_channels = shape[0]
-
-    for channel in range(min(shape[0], max_channels)):
-        fig, ax = plt.subplots(1, 1)
-        im = ax.imshow(tif[channel, :, :], vmin=0, vmax=500)
-        fig.colorbar(im, ax=ax)
-        fig.savefig(savedir / f"{channel}.png")
-        fig.clf()
-        plt.close(fig)
-
-    for channel in range(0, min(shape[0], max_channels) - 1, 2):
-        fig, ax = plt.subplots(1, 1)
-        diff = tif[channel + 1, :, :].astype(np.float32) - tif[channel, :, :].astype(np.float32)
-        im = ax.imshow(diff, vmin=-50, vmax=250)
-        fig.colorbar(im, ax=ax)
-        fig.savefig(savedir / f"difference_{channel + 1}_{channel}.png")
-        fig.clf()
-        plt.close(fig)
-
-    fig, ax = plt.subplots(1, 1)
-    ax.imshow(np.mean(tif, axis=0))
-    fig.savefig(savedir / f"avg.png")
-    fig.clf()
-    plt.close(fig)
-
-
-def visualise_well_histograms(img_array, name, savedir):
-
-    savedir.mkdir(parents=True, exist_ok=True)
-    array_shape = img_array.shape
-
-    all_hists = []
-
-    for i, j in itertools.product(range(array_shape[0]), range(array_shape[1])):
-        well_arr_vals = img_array[i, j].ravel()
-        hist, edges = np.histogram(well_arr_vals, bins=500, range=(0, 500))
-        all_hists.append(hist)
-
-    assert len(all_hists) == 384
-
-    fig, ax = plt.subplots(1, 1)
-
-    for vals in all_hists:
-        ax.plot(edges[:-1], vals, linewidth=1, c="black", alpha=0.2)
-
-    ax.set_yscale("log")
-    ax.set_ylabel("Number of pixels")
-    ax.set_xlabel("Intensity")
-    ax.set_title(f"{name}: intensity histogram of wells")
-
-    fig.savefig(savedir / f"{name}_well_hists.png")
-    fig.clf()
-    plt.close(fig)
-
-
-def visualise_grid_crop(tif, img_array, i_vals, j_vals, well_coords, savedir, max_channels=5):
-    logger.debug(f"Writing out plots of grid crop in {savedir}")
-    savedir.mkdir(parents=True, exist_ok=True)
-
-    img_shape = tif.shape
-    array_shape = img_array.shape
-
-    iv, jv = np.meshgrid(i_vals, j_vals, indexing="ij")
-    iv2, jv2 = np.meshgrid(i_vals, j_vals, indexing="xy")
-
-    for channel in range(min(img_shape[0], max_channels)):
-        fig, ax = plt.subplots(1, 1, figsize=(10, 8))
-        ax.imshow(tif[channel, :, :])
-        # Draw well centre coords
-        ax.scatter(list(zip(*well_coords))[1], list(zip(*well_coords))[0], facecolors="red", edgecolors=None, marker="o", s=8)
-        # Draw grid
-        ax.plot(jv, iv, color="red")
-        ax.plot(jv2, iv2, color="red")
-        fig.savefig(savedir / f"{channel}_grid.png")
-        fig.clf()
-        plt.close(fig)
-
-        fig, axs = plt.subplots(array_shape[0], array_shape[1])
-        for i, j in itertools.product(range(array_shape[0]), range(array_shape[1])):
-            ax = axs[i, j]
-            ax.axis("off")
-            ax.imshow(img_array[i, j, channel], vmin=tif[channel].min(), vmax=tif[channel].max())
-        fig.savefig(savedir / f"{channel}_subimage_array.png")
-        fig.clf()
-        plt.close(fig)
-
-
-def visualise_mask_array(mask_array, savedir):
-    logger.debug(f"Writing out plot of masks to {savedir}")
-    savedir.mkdir(parents=True, exist_ok=True)
-
-    array_shape = mask_array.shape
-
-    fig, axs = plt.subplots(array_shape[0], array_shape[1])
-    for i, j in itertools.product(range(array_shape[0]), range(array_shape[1])):
-        ax = axs[i, j]
-        ax.axis("off")
-        ax.imshow(mask_array[i, j])
-    fig.savefig(savedir / "mask_array.png")
-    fig.clf()
-    plt.close(fig)+def plot_strain_param_w_binary_label(data, name, ids, yes_group, save_path=""):
+    """
+    Plot an inferred parameter across strains with a binary label.
+    Input:
+        data: 1D numpy array of shape (num_timesteps, num_rows, num_columns)
+        name: string name of the parameter
+        save_path: string path to save the plot
+        ids: plate layout dataframe of the strain ids, shape = (num_rows, num_columns)
+        yes_group: string name of the group to be labeled as "in group"
+    """
+    ts = utils.time_series(data)
+    p = plt.figure()
+    for i in range(NUM_ROWS):
+        for j in range(NUM_COLUMNS):
+            strain_name = ids.iloc[i, j]
+            if strain_name in yes_group:
+                color = "green"
+            else:
+                color = "gray"
+            plt.plot(ts, data[:, i, j], alpha=0.5, linewidth=0.25, color=color)
+    plt.xlabel("Time (hr)")
+    plt.ylabel(name)
+    if save_path == "":
+        return p
+    else:
+        plt.savefig(save_path)