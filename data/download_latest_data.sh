<<<<<<< HEAD
rclone --drive-shared-with-me copy "Google Drive - personal":"2023 Screening CliP library/Camera Data (tif, xpim, csv)" . --include "*.csv"
rclone --drive-shared-with-me copy "Google Drive - personal":"2023 Screening CliP library/Camera Data (tif, xpim, csv)" . --include "*.tif"
=======
#!/bin/bash

# define valid flags
OPT_SPEC="hxs:d:"

# initialize flags
EXECUTE=false
SOURCE_DIR=""
DEST_DIR=""

# function to print the help message
function print_help() {
  echo "Usage: download_latest_data.sh -[x]d <directory>"
  echo "Download the latest data from the Google Drive shared folder"
  echo "Options:"
  echo "  -h              Display this help message"
  echo "  -s <directory>  Specify the rclone source directory for downloading the files from Google Drive"
  echo "  -d <directory>  Specify the destination directory for the downloaded files"
  echo "  -x              Execute the download (optional, will only print the files to be downloaded if not set)"
}


# parse the flags
while getopts $OPT_SPEC opt; do
  case $opt in
    h|help)
      print_help
      exit 0
      ;;
    x)
      EXECUTE=true
      ;;
    s)
      SOURCE_DIR=$OPTARG
      ;;
    d)
      DEST_DIR=$OPTARG
      ;;
    \?)
      echo "Invalid option: -$OPTARG" >&2
      print_help >&2
      exit 1
      ;;
    :)
      echo "Option -$OPTARG requires an argument." >&2
      print_help >&2
      exit 1
      ;;
  esac
done

# Check if the required source and destinations are provided
if [ -z "${SOURCE_DIR}" ]; then
    echo "Error: The -s option is required" >&2
    print_help >&2
    exit 1
elif [ -z "${DEST_DIR}" ]; then
    echo "Error: The -d option is required" >&2
    print_help >&2
    exit 1
fi

# print out the files that would be copied if the -x flag is not set
if [ "$EXECUTE" = false ]; then
  echo "The following files would be downloaded to ${DEST_DIR}:"
  # download all the csv and tif files in the immediate directory (not recursive)
  rclone --drive-shared-with-me ls "${SOURCE_DIR}" --include "*.csv" --include "*.tif" --max-depth 1
  exit 0
fi

# download the files
rclone --drive-shared-with-me copy "${SOURCE_DIR}" "${DEST_DIR}" --include "*.csv" --include "*.tif" --max-depth 1
>>>>>>> e855d674

# Write out total number of files
echo "Download complete."
# save the current directory
CURRENT_DIR=$(pwd)
cd $DEST_DIR
echo "Total number of files: $(ls *.tif *.csv | wc -l)"

<<<<<<< HEAD
# Delete these random tifs
rm Copy\ of*

# Check that each csv has a corresponding tiff with same filename
=======
# Check that each csv has a corresponding tiff with same filename in the destination directory
>>>>>>> e855d674
for csv in *.csv; do
  tif=$(echo $csv | sed 's/csv/tif/')
  if [ ! -f $tif ]; then
    echo "Missing tif file for $csv"
  fi
done

# Check that each tif has a corresponding csv with same filename
for tif in *.tif; do
  csv=$(echo $tif | sed 's/tif/csv/')
  if [ ! -f "$csv" ]; then
    echo "Missing csv file for $tif"
  fi
done

# return to the original directory
cd $CURRENT_DIR<|MERGE_RESOLUTION|>--- conflicted
+++ resolved
@@ -1,7 +1,3 @@
-<<<<<<< HEAD
-rclone --drive-shared-with-me copy "Google Drive - personal":"2023 Screening CliP library/Camera Data (tif, xpim, csv)" . --include "*.csv"
-rclone --drive-shared-with-me copy "Google Drive - personal":"2023 Screening CliP library/Camera Data (tif, xpim, csv)" . --include "*.tif"
-=======
 #!/bin/bash
 
 # define valid flags
@@ -74,7 +70,6 @@
 
 # download the files
 rclone --drive-shared-with-me copy "${SOURCE_DIR}" "${DEST_DIR}" --include "*.csv" --include "*.tif" --max-depth 1
->>>>>>> e855d674
 
 # Write out total number of files
 echo "Download complete."
@@ -83,14 +78,7 @@
 cd $DEST_DIR
 echo "Total number of files: $(ls *.tif *.csv | wc -l)"
 
-<<<<<<< HEAD
-# Delete these random tifs
-rm Copy\ of*
-
-# Check that each csv has a corresponding tiff with same filename
-=======
 # Check that each csv has a corresponding tiff with same filename in the destination directory
->>>>>>> e855d674
 for csv in *.csv; do
   tif=$(echo $csv | sed 's/csv/tif/')
   if [ ! -f $tif ]; then
@@ -101,7 +89,7 @@
 # Check that each tif has a corresponding csv with same filename
 for tif in *.tif; do
   csv=$(echo $tif | sed 's/tif/csv/')
-  if [ ! -f "$csv" ]; then
+  if [ ! -f $csv ]; then
     echo "Missing csv file for $tif"
   fi
 done
